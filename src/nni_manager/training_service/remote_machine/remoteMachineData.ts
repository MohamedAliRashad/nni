--- conflicted
+++ resolved
@@ -23,11 +23,7 @@
 import { Client, ConnectConfig } from 'ssh2';
 import { Deferred } from 'ts-deferred';
 import { JobApplicationForm, TrialJobDetail, TrialJobStatus  } from '../../common/trainingService';
-<<<<<<< HEAD
-import { GPUSummary, GPUInfo } from '../common/gpuData';
-=======
 import { GPUInfo, GPUSummary } from '../common/gpuData';
->>>>>>> a373dbcb
 
 /**
  * Metadata of remote machine for configuration and statuc query
@@ -101,11 +97,7 @@
         this.form = form;
         this.sequenceId = sequenceId;
         this.tags = [];
-<<<<<<< HEAD
-        this.gpuIndices = []
-=======
         this.gpuIndices = [];
->>>>>>> a373dbcb
     }
 }
 
