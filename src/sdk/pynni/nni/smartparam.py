--- conflicted
+++ resolved
@@ -125,13 +125,9 @@
             funcs_args,
             fixed_inputs,
             optional_inputs,
-<<<<<<< HEAD
-            optional_input_size):
-=======
             optional_input_size,
             mode='classic_mode',
             tf=None):
->>>>>>> a373dbcb
         '''execute the chosen function and inputs.
         Below is an example of chosen function and inputs:
         {
@@ -151,16 +147,6 @@
         fixed_inputs:
         optional_inputs: dict of optional inputs
         optional_input_size: number of candidate inputs to be chosen
-<<<<<<< HEAD
-        '''
-        mutable_block = _get_param(mutable_id)
-        chosen_layer = mutable_block[mutable_layer_id]["chosen_layer"]
-        chosen_inputs = mutable_block[mutable_layer_id]["chosen_inputs"]
-        real_chosen_inputs = [optional_inputs[input_name] for input_name in chosen_inputs]
-        layer_out = funcs[chosen_layer]([fixed_inputs, real_chosen_inputs], **funcs_args[chosen_layer])
-        
-        return layer_out
-=======
         tf: tensorflow module
         '''
         if mode == 'classic_mode':
@@ -193,7 +179,6 @@
                             tf)
         else:
             raise RuntimeError('Unrecognized mode: %s' % mode)
->>>>>>> a373dbcb
 
     def _get_param(key):
         if trial._params is None:
